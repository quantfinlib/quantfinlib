--- conflicted
+++ resolved
@@ -3,12 +3,8 @@
 import pandas as pd
 import pytest
 
-<<<<<<< HEAD
-from quantfinlib.datasets import load_equity_indices, load_treasury_rates, load_vix
-=======
 from quantfinlib.datasets import (load_equity_indices, load_treasury_rates,
                                   load_vix)
->>>>>>> 51f8bd8a
 
 
 @pytest.fixture
