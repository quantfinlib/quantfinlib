--- conflicted
+++ resolved
@@ -17,28 +17,14 @@
     :maxdepth: 2
     :caption: Modules
 
-<<<<<<< HEAD
-    .. Home <_autoapi_root/quantfinlib/index.rst>
-    .. Sim <_autoapi_root/quantfinlib/sim/index.rst>
-    .. Datasets <_autoapi_root/quantfinlib/datasets/index.rst>
-=======
     sim <_autoapi_root/quantfinlib/sim/index.rst>
->>>>>>> b0de5a3d
 
 
 .. toctree::
     :maxdepth: 2
-<<<<<<< HEAD
-
-    notebook_links/example_datasets.nblink
-    notebook_links/random_walk.nblink
-    notebook_links/markov_chain.nblink
-    notebook_links/scanning_label.nblink
-=======
     :caption: Pages
     :hidden:
     :glob:
 
     contributing.md
-    changelog.md
->>>>>>> b0de5a3d
+    changelog.md