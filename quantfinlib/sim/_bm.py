--- conflicted
+++ resolved
@@ -16,13 +16,8 @@
 from quantfinlib.sim._base import SimHelperBase
 
 
-<<<<<<< HEAD
 class BrownianMotionBase(BaseEstimator, SimHelperBase):
     """Brownian Motion base class"""
-=======
-class BrownianMotion(BaseEstimator):
-    """Brownian Motion simulation."""
->>>>>>> f0576040
 
     def __init__(self, drift=0.0, vol=0.1, cor=None):
         super().__init__()
@@ -38,41 +33,8 @@
         else:
             self.cor = np.asarray(cor)
             self.L_ = np.linalg.cholesky(self.cor)
-
-<<<<<<< HEAD
         
     def fit(self, x: np.ndarray, dt: float):
-=======
-    def fit(
-        self,
-        x: Union[np.ndarray, pd.DataFrame, pd.Series],
-        dt: Optional[float],
-        **kwargs
-    ):
-        """Estimate volatility and drift from a time series.
-
-        Parameters
-        ----------
-        x : Union[np.ndarray, pd.DataFrame, pd.Series]
-            The time series to estimate drift and volatility from.
-        dt : Optional[float]
-            The time step between two observations.
-        
-        Returns
-        -------
-        BrownianMotion
-            The fitted model.
-        """
-        # Make sure that x is a 2d array
-        x_ = np.asarray(x)
-        if x_.ndim == 1:
-            x_ = x_.reshape(-1, 1)
-
-        # Initial value
-        self.dt_ = dt
-        self.x0_ = x_[0, :].reshape(1, -1)
-        self.num_samples_ = x_.shape[0]
->>>>>>> f0576040
 
         x, dt = self.inspect_and_normalize_fit_args(x, dt)
         
@@ -95,7 +57,7 @@
 
     def path_sample(
         self,
-<<<<<<< HEAD
+
         x0: Union[float, np.ndarray],
         dt: float,
         num_steps: int,
@@ -109,55 +71,11 @@
 
         # set the initial value of the simulation
         SimHelperBase.set_x0(ans, x0)
-        
-=======
-        x0: Union[float, np.ndarray, pd.DataFrame, pd.Series, None],
-        dt: Optional[float],
-        num_steps: Optional[int],
-        random_state: Optional[int] = None,
-        include_x0: bool = True,
-    ) -> np.array:
-        """
-        Generate a Brownian Motion path.
-
-        Parameters
-        ----------
-        x0 : Union[float, np.ndarray, pd.DataFrame, pd.Series, None]
-            The initial value of the path.
-        dt : Optional[float]
-            The time step between two observations.
-        num_steps : Optional[int]
-            The number of steps to simulate.
-        random_state : Optional[int], optional
-            The seed for the random number generator, by default None.
-        include_x0 : bool, optional
-            Include the initial value in the path, by default True.
-        
-        Returns
-        -------
-        np.array
-            The simulated path.
-        """
-        # Handle default values
-        if x0 is None:
-            x0 = self.x0_
-        if dt is None:
-            dt = self.dt_
-        if num_steps is None:
-            num_steps = self.num_steps_
-
-        # Answer
-        ans = np.zeros(shape=(num_steps + 1, self.mean.shape[1]))
-
-        # set the initial value
-        ans[0, :] = self.x0
-
->>>>>>> f0576040
+
         # Create a Generator instance with the seed
         rng = np.random.default_rng(random_state)
 
         # fill in Normal noise
-<<<<<<< HEAD
         ans[1 : num_steps + 1, :] = rng.normal(size=(num_steps, ans.shape[1]))
 
         tmp = ans[1 : num_steps + 1, :]
@@ -172,25 +90,12 @@
 
         # reshape back
         ans[1 : num_steps + 1, :] = tmp.reshape(-1, num_paths * num_cols)
-=======
-        ans[1:num_steps + 1, :] = rng.normal(size=(num_steps, self.drift.shape[1]))
-
-        # Optionally correlate the noise
-        if self.L_ is not None:
-            ans[1:num_steps + 1, :] = ans[1:num_steps + 1, :] @ self.L_.T
-
-        # Translate the noise with mean and variance
-        ans[1:num_steps + 1, :] = (
-            ans[1:num_steps + 1, :] * self.vol * dt**0.5 + self.drift * dt
-        )
->>>>>>> f0576040
+
 
         # compound
         ans = np.cumsum(ans, axis=0)
         
         return ans
-
-<<<<<<< HEAD
 
 class BrownianMotion(BrownianMotionBase):
     r"""A class for simulating Brownian motion paths with given drift and volatility.
@@ -345,9 +250,3 @@
         ans = self.format_ans(ans, label_start, label_freq, include_x0, num_paths)
 
         return ans
-=======
-        if include_x0:
-            return ans
-        else:
-            return ans[1:, :]
->>>>>>> f0576040
