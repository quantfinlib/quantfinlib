[tool.poetry]
name = "quantfinlib"
version = "0.0.4"
description = "Fundamental package for quantitative finance with Python."

authors = ["Thijs van den Berg, Andrejs Fedjajevs, Mohammadjavad Vakili, Nathan de Vries"]

maintainers = [
    "Thijs van den Berg <thijs@sitmo.com>", 
    "Andrejs Fedjajevs <Andrejs.Fedjajevs@shell.com>", 
    "Mohammadjavad Vakili <Mohammadjavad.Vakili@shell.com>", 
    "Nathan de Vries <Nathan.deVries@shell.com>",
]

license = "MIT"

readme = "README.md"

homepage = "https://quantfinlib.org/"

repository = "https://github.com/quantfinlib/quantfinlib"

keywords = ["quantitative finance", "asset management", "financial engineering"]


classifiers = [
    "Development Status :: 1 - Planning",
    "Intended Audience :: Financial and Insurance Industry",
    "Intended Audience :: Information Technology",
    "Intended Audience :: Science/Research",
    "License :: OSI Approved",
    "License :: OSI Approved :: MIT License",
    "Operating System :: OS Independent",
    "Topic :: Office/Business",
    "Topic :: Office/Business :: Financial",
    "Topic :: Office/Business :: Financial :: Investment",
    "Topic :: Scientific/Engineering",
    "Topic :: Scientific/Engineering :: Mathematics",
]


[tool.poetry.dependencies]
python = "^3.9"
numpy = "^2.0.0"
pandas = "^2.2.2"
matplotlib = "^3.9.0"
scikit-learn = "^1.5.0"



[tool.poetry.group.dev]
optional = true

[tool.poetry.group.dev.dependencies]
bump2version = "^1.0.1"
black = "^24.4.2"
flake8 = "^7.1.0"
pytest = "^8.2.2"
pytest-cov = "^5.0.0"


<<<<<<< HEAD
=======

>>>>>>> 3ff70719
[tool.poetry.group.docs]
optional = true

[tool.poetry.group.docs.dependencies]
sphinx = "^7.3.7"
sphinx-rtd-theme = "^2.0.0"
sphinx-autoapi = "^3.1.1"
myst-parser = "^3.0.1"
nbsphinx = "^0.9.4"
nbsphinx-link = "^1.3.0"
sphinx-exec-code = "^0.12"
ipython = "8.14"



[tool.poetry.group.test]
optional = true

[tool.poetry.group.test.dependencies]
pytest  = "^8.2.2"
pytest-cov  = "^5.0.0"



[build-system]
requires = ["poetry-core"]
build-backend = "poetry.core.masonry.api"<|MERGE_RESOLUTION|>--- conflicted
+++ resolved
@@ -59,10 +59,8 @@
 pytest-cov = "^5.0.0"
 
 
-<<<<<<< HEAD
-=======
+[tool.poetry.group.docs]
 
->>>>>>> 3ff70719
 [tool.poetry.group.docs]
 optional = true
 
